--- conflicted
+++ resolved
@@ -46,13 +46,13 @@
     app.start(function (err) {
       if (err) return done(err)
 
-<<<<<<< HEAD
-      secureClient
-        .get('/')
-=======
+// <<<<<<< HEAD
+//       secureClient
+//         .get('/')
+// =======
       client
         .get('/hello')
->>>>>>> f01d21ad
+// >>>>>>> f01d21ad091da5943e61c26da86395be16ea7807
         .end((err, res) => {
           if (err) throw err
 
@@ -60,7 +60,7 @@
           // If they ever add it this test might need to be changed!
 
           res.httpVersion.should.eql('1.1')
-          
+
           done()
         })
     })
@@ -100,15 +100,15 @@
     app.start(function (err) {
       if (err) return done(err)
 
-<<<<<<< HEAD
-      client
-        .get('/')
-=======
+// <<<<<<< HEAD
+//       client
+//         .get('/')
+// =======
       var httpClient = request('http://' + config.get('server.host') + ':9999')
       httpClient
         .get('/hello')
         .expect(301)
->>>>>>> f01d21ad
+// >>>>>>> f01d21ad091da5943e61c26da86395be16ea7807
         .end((err, res) => {
           if (err) throw err
           res.statusCode.should.eql(200)
@@ -126,15 +126,15 @@
     app.start(function (err) {
       if (err) return done(err)
 
-<<<<<<< HEAD
+// <<<<<<< HEAD
       var httpClient = request('http://' + config.get('server.host') + ':9999')
       httpClient
         .get('/')
         .expect(301)
-=======
-      secureClient
-        .get('/hello')
->>>>>>> f01d21ad
+// =======
+//       secureClient
+//         .get('/hello')
+// >>>>>>> f01d21ad091da5943e61c26da86395be16ea7807
         .end((err, res) => {
           if (err) return done(err)
           done()
