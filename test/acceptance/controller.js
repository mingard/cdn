var fs = require('fs')
var path = require('path')
var should = require('should')
var sinon = require('sinon')
var request = require('supertest')

var cache = require(__dirname + '/../../dadi/lib/cache')
var config = require(__dirname + '/../../config')
var help = require(__dirname + '/help')
var app = require(__dirname + '/../../dadi/lib/')
var imageHandler = require(__dirname + '/../../dadi/lib/handlers/image')

var testConfigString

describe('Controller', function () {
  this.timeout(6000)
  var tokenRoute = config.get('auth.tokenUrl')

  // beforeEach(function (done) {
  //   delete require.cache[__dirname + '/../../config']
  //   config = require(__dirname + '/../../config')
  //
  //   testConfigString = fs.readFileSync(config.configPath())
  //
  //   app.start(function (err) {
  //     if (err) return done(err)
  //
  //     // give it a moment for http.Server to finish starting
  //     setTimeout(function () {
  //       done()
  //     }, 500)
  //   })
  // })

  before(function (done) {
    delete require.cache[__dirname + '/../../config']
    config = require(__dirname + '/../../config')

    testConfigString = fs.readFileSync(config.configPath())

    app.start(function (err) {
      if (err) return done(err)

      // give it a moment for http.Server to finish starting
      setTimeout(function () {
        done()
      }, 500)
    })
  })

  after(function (done) {
    //help.clearCache()
    app.stop(done)
  })

  describe('Options Discovery', function (done) {
    it('v1: should extract options from url path if no querystring', function (done) {
      // spy on the sanitiseOptions method to access the provided arguments
      var method = sinon.spy(imageHandler.ImageHandler.prototype, 'sanitiseOptions')

      var client = request('http://' + config.get('server.host') + ':' + config.get('server.port'))
      client
        .get('/jpg/50/0/0/801/478/0/0/0/2/aspectfit/North/0/0/0/0/0/test.jpg')
        .expect(200)
        .end(function (err, res) {
          imageHandler.ImageHandler.prototype.sanitiseOptions.restore()
          var options = method.returnValues[0]
          options.quality.should.eql(50)
          options.width.should.eql(801)
          options.height.should.eql(478)
          options.resizeStyle.should.eql('aspectfit')
          done()
        })
    })

    it('v1: should extract options from url path if using legacyURLFormat', function (done) {
      // spy on the sanitiseOptions method to access the provided arguments
      var method = sinon.spy(imageHandler.ImageHandler.prototype, 'sanitiseOptions')

      var client = request('http://' + config.get('server.host') + ':' + config.get('server.port'))
      client
        .get('/jpg/50/0/0/801/478/aspectfit/North/0/0/0/0/0/test.jpg')
        .expect(200)
        .end(function (err, res) {
          imageHandler.ImageHandler.prototype.sanitiseOptions.restore()
          var options = method.returnValues[0]

          options.quality.should.eql(50)
          options.width.should.eql(801)
          options.height.should.eql(478)
          options.resizeStyle.should.eql('aspectfit')

          done()
        })
    })

    it('v1: should extract options from url path if using legacyURLFormat with missing params', function (done) {
      // spy on the sanitiseOptions method to access the provided arguments
      var method = sinon.spy(imageHandler.ImageHandler.prototype, 'sanitiseOptions')

      var client = request('http://' + config.get('server.host') + ':' + config.get('server.port'))
      client
        .get('/jpg/50/0/0/801/478/0/0/0//0/North/0/0/0/0/0/test.jpg')
        .expect(200)
        .end(function (err, res) {
          imageHandler.ImageHandler.prototype.sanitiseOptions.restore()
          var options = method.returnValues[0]

          options.quality.should.eql(50)
          options.width.should.eql(801)
          options.height.should.eql(478)
          options.gravity.should.eql('North')

          done()
        })
    })

    it('v2: should extract options from querystring if one is present', function (done) {
      // spy on the sanitiseOptions method to access the provided arguments
      var method = sinon.spy(imageHandler.ImageHandler.prototype, 'sanitiseOptions')

      var client = request('http://' + config.get('server.host') + ':' + config.get('server.port'))
      client
        .get('/test.jpg?quality=50&width=801&height=478&gravity=North&resizeStyle=aspectfit&devicePixelRatio=2')
        .end(function (err, res) {
          imageHandler.ImageHandler.prototype.sanitiseOptions.restore()

          method.called.should.eql(true)
<<<<<<< HEAD

=======
>>>>>>> e02cbdfb
          var options = method.returnValues[0]

          options.quality.should.eql(50)
          options.width.should.eql(801)
          options.height.should.eql(478)
          options.format.should.eql('jpg')
          done()
        })
    })

    it('v2: should extract options from querystring using abbreviated params', function (done) {
      // spy on the sanitiseOptions method to access the provided arguments
      var method = sinon.spy(imageHandler.ImageHandler.prototype, 'sanitiseOptions')

      var client = request('http://' + config.get('server.host') + ':' + config.get('server.port'))
      client
        .get('/test.jpg?q=50&w=801&h=478&g=North&resize=aspectfit&dpr=2')
        .end(function (err, res) {
          imageHandler.ImageHandler.prototype.sanitiseOptions.restore()

          method.called.should.eql(true)
<<<<<<< HEAD

=======
>>>>>>> e02cbdfb
          var options = method.returnValues[0]

          options.quality.should.eql(50)
          options.width.should.eql(801)
          options.height.should.eql(478)
          options.devicePixelRatio.should.eql(2)
          options.format.should.eql('jpg')
          done()
        })
    })

    it('v2: should extract output format from querystring if present', function (done) {
      // spy on the sanitiseOptions method to access the provided arguments
      var method = sinon.spy(imageHandler.ImageHandler.prototype, 'sanitiseOptions')

      var client = request('http://' + config.get('server.host') + ':' + config.get('server.port'))
      client
        .get('/test.jpg?format=png&quality=50&width=801&height=478&gravity=North&resizeStyle=aspectfit&devicePixelRatio=2')
        .end(function (err, res) {
          imageHandler.ImageHandler.prototype.sanitiseOptions.restore()

          method.called.should.eql(true)
          var options = method.returnValues[0]
          options.format.should.eql('png')
          done()
        })
    })
  })

  describe('Assets', function () {
    this.timeout(10000)

    // beforeEach(function (done) {
    //   var newTestConfig = JSON.parse(testConfigString)
    //   newTestConfig.assets.directory.enabled = true
    //   newTestConfig.assets.directory.path = './test/assets'
    //   fs.writeFileSync(config.configPath(), JSON.stringify(newTestConfig, null, 2))
    //
    //   config.loadFile(config.configPath())
    //
    //   done()
    // })

    it('should return error if compress parameter is not 0 or 1', function (done) {
      // var newTestConfig = JSON.parse(testConfigString)
      // newTestConfig.assets.directory.enabled = true
      // newTestConfig.assets.directory.path = './test/assets'
      // fs.writeFileSync(config.configPath(), JSON.stringify(newTestConfig, null, 2))
      //
      // config.loadFile(config.configPath())

      var client = request('http://' + config.get('server.host') + ':' + config.get('server.port'))
      client
        .get('/js/2/test.js')
        .expect(400, done)
    })

    it('should return error if font file type is not TTF, OTF, WOFF, SVG or EOT', function (done) {
      // var newTestConfig = JSON.parse(testConfigString)
      // newTestConfig.assets.directory.enabled = true
      // newTestConfig.assets.directory.path = './test/assets'
      // fs.writeFileSync(config.configPath(), JSON.stringify(newTestConfig, null, 2))
      //
      // config.loadFile(config.configPath())

      var client = request('http://' + config.get('server.host') + ':' + config.get('server.port'))
      client
        .get('/fonts/test.bad')
        .expect(400, done)
    })

    it('should handle uncompressed JS file if uri is valid', function (done) {
      var client = request('http://' + config.get('server.host') + ':' + config.get('server.port'))
      client
      .get('/js/0/test.js')
      .expect(200, done)
    })

    it('should handle uncompressed CSS file if uri is valid', function (done) {
      var client = request('http://' + config.get('server.host') + ':' + config.get('server.port'))
      client
      .get('/css/0/test.css')
      .expect(200, done)
    })

    it('should handle compressed JS file if uri is valid', function (done) {
      var client = request('http://' + config.get('server.host') + ':' + config.get('server.port'))
      client
      .get('/js/1/test.js')
      .expect(200, done)
    })

    it('should handle compressed CSS file if uri is valid', function (done) {
      var client = request('http://' + config.get('server.host') + ':' + config.get('server.port'))
      client
      .get('/css/1/test.css')
      .expect(200, done)
    })

    it('should handle TTF file if uri is valid', function (done) {
      var client = request('http://' + config.get('server.host') + ':' + config.get('server.port'))
      client
      .get('/fonts/test.ttf')
      .expect('Content-Type', 'application/font-sfnt')
      .expect(200, done)
    })

    it('should handle TTF file in subfolder if uri is valid', function (done) {
      var client = request('http://' + config.get('server.host') + ':' + config.get('server.port'))
      client
      .get('/fonts/next-level/test.ttf')
      .expect('Content-Type', 'application/font-sfnt')
      .expect(200, done)
    })
  })

  describe('Images', function () {
    it('should handle test image if image uri is valid', function (done) {
      var newTestConfig = JSON.parse(testConfigString)
      newTestConfig.images.directory.enabled = true
      newTestConfig.images.directory.path = './test/images'
      fs.writeFileSync(config.configPath(), JSON.stringify(newTestConfig, null, 2))

      config.loadFile(config.configPath())

      var client = request('http://' + config.get('server.host') + ':' + config.get('server.port'))
      client
        .get('/jpg/50/0/0/801/478/0/0/0/2/aspectfit/North/0/0/0/0/0/test.jpg')
        .end(function(err, res) {
          res.statusCode.should.eql(200)
          done()
        })
    })

    it('should handle test image if image uri using legacyURLFormat', function (done) {
      var newTestConfig = JSON.parse(testConfigString)
      newTestConfig.images.directory.enabled = true
      newTestConfig.images.directory.path = './test/images'
      fs.writeFileSync(config.configPath(), JSON.stringify(newTestConfig, null, 2))

      config.loadFile(config.configPath())

      var client = request('http://' + config.get('server.host') + ':' + config.get('server.port'))
      client
        .get('/jpg/50/0/0/801/478/aspectfit/North/0/0/0/0/0/test.jpg')
        .end(function(err, res) {
          res.statusCode.should.eql(200)
          done()
        })
    })

    it('should handle deep nested test image if image uri using legacyURLFormat', function (done) {
      var newTestConfig = JSON.parse(testConfigString)
      newTestConfig.images.directory.enabled = true
      newTestConfig.images.directory.path = './test/images'
      fs.writeFileSync(config.configPath(), JSON.stringify(newTestConfig, null, 2))

      config.loadFile(config.configPath())

      var client = request('http://' + config.get('server.host') + ':' + config.get('server.port'))
      client
        .get('/jpg/50/0/0/801/478/aspectfit/North/0/0/0/0/0/next-level/test.jpg')
        .end(function(err, res) {
          res.statusCode.should.eql(200)
          done()
        })
    })

    it('should handle test image if image uri using legacyURLFormat with missing params', function (done) {
      var newTestConfig = JSON.parse(testConfigString)
      newTestConfig.images.directory.enabled = true
      newTestConfig.images.directory.path = './test/images'
      fs.writeFileSync(config.configPath(), JSON.stringify(newTestConfig, null, 2))

      config.loadFile(config.configPath())

      var client = request('http://' + config.get('server.host') + ':' + config.get('server.port'))
      client
        .get('/jpg/50/0/0/801/478/0/0/0//0/North/0/0/0/0/0/test.jpg')
        .end(function(err, res) {
          res.statusCode.should.eql(200)
          done()
        })
    })

    it('should handle deep nested test image if image uri using legacyURLFormat with missing params', function (done) {
      var newTestConfig = JSON.parse(testConfigString)
      newTestConfig.images.directory.enabled = true
      newTestConfig.images.directory.path = './test/images'
      fs.writeFileSync(config.configPath(), JSON.stringify(newTestConfig, null, 2))

      config.loadFile(config.configPath())

      var client = request('http://' + config.get('server.host') + ':' + config.get('server.port'))
      client
        .get('/jpg/50/0/0/801/478/0/0/0//0/North/0/0/0/0/0/next-level/test.jpg')
        .end(function(err, res) {
          res.statusCode.should.eql(200)
          done()
        })
    })

    it('should handle image uri with spaces', function (done) {
      var newTestConfig = JSON.parse(testConfigString)
      newTestConfig.images.directory.enabled = true
      newTestConfig.images.directory.path = './test/images'
      fs.writeFileSync(config.configPath(), JSON.stringify(newTestConfig, null, 2))

      config.loadFile(config.configPath())

      var client = request('http://' + config.get('server.host') + ':' + config.get('server.port'))
      client
        .get('/jpg/50/0/0/801/478/0/0/0/2/aspectfit/North/0/0/0/0/0/test%20copy.jpg')
        .end(function(err, res) {
          res.statusCode.should.eql(200)
          done()
        })
    })

    it('should handle image uri with special characters', function (done) {
      var newTestConfig = JSON.parse(testConfigString)
      newTestConfig.images.directory.enabled = true
      newTestConfig.images.directory.path = './test/images'
      fs.writeFileSync(config.configPath(), JSON.stringify(newTestConfig, null, 2))

      config.loadFile(config.configPath())

      var client = request('http://' + config.get('server.host') + ':' + config.get('server.port'))
      client
        .get('/jpg/50/0/0/801/478/0/0/0/2/aspectfit/North/0/0/0/0/0/768px-Rotating_earth_%28huge%29.gif')
        .end(function(err, res) {
          res.statusCode.should.eql(200)
          done()
        })
    })

    it('should return error if image uri is invalid', function (done) {
      var newTestConfig = JSON.parse(testConfigString)
      newTestConfig.images.directory.enabled = true
      newTestConfig.images.directory.path = './test/images'
      fs.writeFileSync(config.configPath(), JSON.stringify(newTestConfig, null, 2))

      config.loadFile(config.configPath())

      var client = request('http://' + config.get('server.host') + ':' + config.get('server.port'))
      client
        .get('/jpg/50/0/0/801/478/0/0/0/aspectfit/North/0/0/xxxtest.jpg')
        .end(function(err, res) {
          res.statusCode.should.eql(404)
          done()
        })
    })

    it('should return image info when format = JSON', function (done) {
      var newTestConfig = JSON.parse(testConfigString)
      newTestConfig.images.directory.enabled = true
      newTestConfig.images.directory.path = './test/images'
      fs.writeFileSync(config.configPath(), JSON.stringify(newTestConfig, null, 2))

      config.loadFile(config.configPath())

      var client = request('http://' + config.get('server.host') + ':' + config.get('server.port'))
      client
        .get('/json/50/0/0/801/478/0/0/0/2/aspectfit/North/0/0/0/0/0/test.jpg')
        .end(function(err, res) {
          res.statusCode.should.eql(200)
          var info = res.body

          info.fileName.should.eql('test.jpg')
          info.format.should.eql('jpeg')
          done()
        })
    })

    it('should extract entropy data from an image', function (done) {
      var newTestConfig = JSON.parse(testConfigString)
      newTestConfig.images.directory.enabled = true
      newTestConfig.images.directory.path = './test/images'
      fs.writeFileSync(config.configPath(), JSON.stringify(newTestConfig, null, 2))

      config.loadFile(config.configPath())

      var client = request('http://' + config.get('server.host') + ':' + config.get('server.port'))
      client
        .get('/test.jpg?quality=100&width=180&height=180&resizeStyle=entropy&format=json')
        .end(function(err, res) {

          res.statusCode.should.eql(200)

          res.body.entropyCrop.should.have.property('x1').and.be.type('number')
          res.body.entropyCrop.should.have.property('x2').and.be.type('number')
          res.body.entropyCrop.should.have.property('y1').and.be.type('number')
          res.body.entropyCrop.should.have.property('y2').and.be.type('number')

          done()
        })
    })

    it('should return 400 when requested crop dimensions are larger than the original image', function (done) {
      var newTestConfig = JSON.parse(testConfigString)
      newTestConfig.images.directory.enabled = true
      newTestConfig.images.directory.path = './test/images'
      fs.writeFileSync(config.configPath(), JSON.stringify(newTestConfig, null, 2))

      config.loadFile(config.configPath())

      var client = request('http://' + config.get('server.host') + ':' + config.get('server.port'))
      client
        .get('/test.jpg?width=2000&cropX=20&cropY=20')
        .end(function(err, res) {
          res.statusCode.should.eql(400)
          res.body.message.should.exist

          done()
        })
    })

    it('should get image from cache if cache is enabled and cached item exists', function (done) {
      this.timeout(4000)

      help.clearCache()

      var newTestConfig = JSON.parse(testConfigString)
      newTestConfig.caching.directory.enabled = true
      newTestConfig.images.directory.enabled = true
      newTestConfig.images.directory.path = './test/images'
      fs.writeFileSync(config.configPath(), JSON.stringify(newTestConfig, null, 2))

      config.loadFile(config.configPath())

      cache.reset()

      var client = request('http://' + config.get('server.host') + ':' + config.get('server.port'))
      client
        .get('/jpg/50/0/0/801/478/0/0/0/2/aspectfit/North/0/0/0/0/0/test.jpg')
        .end(function(err, res) {
          res.statusCode.should.eql(200)

          res.headers['x-cache'].should.exist
          res.headers['x-cache'].should.eql('MISS')

          setTimeout(function () {
            client
              .get('/jpg/50/0/0/801/478/0/0/0/2/aspectfit/North/0/0/0/0/0/test.jpg')
              .end(function(err, res) {
                res.statusCode.should.eql(200)

                res.headers['x-cache'].should.exist
                res.headers['x-cache'].should.eql('HIT')
                done()
              })
          }, 1000)
        })
    })
  })

  describe('Other', function () {
    it('should respond to the root', function (done) {
      var client = request('http://' + config.get('server.host') + ':' + config.get('server.port'))
      client
        .get('/')
        .end(function(err, res) {
          res.statusCode.should.eql(200)
          res.text.should.eql('Welcome to DADI CDN')
          done()
        })
    })

    it('should handle requests for unknown formats', function (done) {
      var newTestConfig = JSON.parse(testConfigString)
      newTestConfig.images.directory.enabled = true
      newTestConfig.images.directory.path = './test/images'
      fs.writeFileSync(config.configPath(), JSON.stringify(newTestConfig, null, 2))

      config.loadFile(config.configPath())

      var client = request('http://' + config.get('server.host') + ':' + config.get('server.port'))
      client
      .get('/favicon.ico')
      .end(function (err, res) {
        res.statusCode.should.eql(404)
        done()
      })
    })
  })
})<|MERGE_RESOLUTION|>--- conflicted
+++ resolved
@@ -126,10 +126,6 @@
           imageHandler.ImageHandler.prototype.sanitiseOptions.restore()
 
           method.called.should.eql(true)
-<<<<<<< HEAD
-
-=======
->>>>>>> e02cbdfb
           var options = method.returnValues[0]
 
           options.quality.should.eql(50)
@@ -151,10 +147,6 @@
           imageHandler.ImageHandler.prototype.sanitiseOptions.restore()
 
           method.called.should.eql(true)
-<<<<<<< HEAD
-
-=======
->>>>>>> e02cbdfb
           var options = method.returnValues[0]
 
           options.quality.should.eql(50)
