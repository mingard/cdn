--- conflicted
+++ resolved
@@ -8,11 +8,7 @@
     sources:
       - ubuntu-toolchain-r-test
     packages:
-<<<<<<< HEAD
       - g++-4.9
-=======
-      - g++-4.8
->>>>>>> 21947c5c
 before_install:
   - if [[ `npm -v` != 3* ]]; then npm i -g npm@3; fi
   - sudo apt-get install libcairo2-dev libjpeg-dev libgif-dev