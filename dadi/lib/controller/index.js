var lengthStream = require('length-stream');
var redisRStream = require('redis-rstream');
var sha1 = require('sha1');
var zlib = require('zlib');
var fs = require('fs');
var path = require('path');
var AWS = require('aws-sdk');
var cloudfront = require('cloudfront');
var redis = require('redis');
var nodeUrl = require('url');
var _ = require('underscore');

var configPath = path.resolve(__dirname + '/../../../config');
var config = require(__dirname + '/../../../config');
var help = require(__dirname + '/../help');
var monitor = require(__dirname + '/../monitor');
var HandlerFactory = require(__dirname + '/../handlers/factory');
var ImageHandle = require(__dirname + '/../imagehandle');
var AssetHandle = require(__dirname + '/../assethandle');
var cache = require(__dirname + '/../cache');

var Controller = function (router) {
  var self = this;
//  this.s3 = null;
  this.assetsS3 = null;
  this.client = null;
  this.monitors = {};

  //Monitor config.json file
  self.addMonitor(configPath, function (filename) {
    delete require.cache[configPath];
    config = require(configPath);

    //Init S3 Instance
  //  if (config.get('images.s3.enabled')) {
  //    self.initS3Bucket();
  //  }
    if (config.get('assets.s3.enabled')) {
      self.initS3AssetsBucket();
    }
    // //Init Redis client
    // if (config.get('caching.redis.enabled')) {
    //   self.initRedisClient();
    // }
  });

  //Monitor recipes folders and files
  var recipeDir = path.resolve(__dirname + '/../../../workspace/recipes');
  self.addMonitor(recipeDir, function (filename) {
    delete require.cache[recipeDir + '/' + filename];
  });

  //Init S3 Instance
  //if (config.get('images.s3.enabled')) {
  //  self.initS3Bucket();
  //}
  if (config.get('assets.s3.enabled')) {
    self.initS3AssetsBucket();
  }
  //Init Redis client
  // if (config.get('caching.redis.enabled')) {
  //   self.initRedisClient();
  // }

  this.cache = cache();

  var imageHandler = ImageHandle(this.s3, this.cache);
  var assetHandler = AssetHandle(this.assetsS3, this.cache);

  function parseUrl(req) {
    return nodeUrl.parse(req.url, true);
  }

  function getFormat(version, url) {
    if (version === 'v1') {
      return _.compact(url.pathname.split('/'))[0];
    } else if (version === 'v2') {
      return url.query.format;
    }
  }

  router.get(/(.+)/, function (req, res) {
    //var requestParams = req.params[0].substring(1, req.params[0].length);
    var paramString = req.params[0].substring(1, req.params[0].length);
    var modelName = req.params[0];
    var encryptName = sha1(modelName);

    // set a default version
    var version = 'v1'

    // set version 2 if the url was supplied with a querystring
    if (require('url').parse(req.url, true).search) {
      version = 'v2'
    }

    var returnJSON = false;
    var fileExt = '';
    var compress = '';
    var url = '';
    var fileName = '';
    var error = '';
    var newFileName = '';
    var supportExts = ['ttf', 'otf', 'woff', 'svg', 'eot'];
    var options = {};

<<<<<<< HEAD
    var factory = Object.create(HandlerFactory);
    var handler = factory.create(req);

    console.log(handler)

    handler.get().then(function(stream) {
      var contentType = handler.format == 'js' ? 'application/javascript' : 'text/css'
      res.setHeader('Content-Type', contentType);

      if (config.get('gzip')) {
        res.setHeader('content-encoding', 'gzip');
        stream.pipe(zlib.createGzip()).pipe(res);
      }
      else {
        stream.pipe(res);
      }
=======
    var parsedUrl = parseUrl(req);
    var format = getFormat(version, parsedUrl);
    var factory = Object.create(HandlerFactory);
    var handler = factory.create(format, parsedUrl);

    handler.get().then(function() {
>>>>>>> 3e150f2d

    }).catch(function(err) {
      console.log(err)
      help.displayErrorPage(err.statusCode, err.message, res);
    });

    if (paramString.split('/')[0] == 'js' || paramString.split('/')[0] == 'css') {
      fileExt = paramString.split('/')[0];
      compress = paramString.split('/')[1];
      url = paramString.substring(paramString.split('/')[0].length + 3);
      fileName = url.split('/')[url.split('/').length - 1];
      if(fileName.split('.').length == 1) fileName = fileName + '.' + fileExt;

      if (compress != 0 && compress != 1) {
        error = '<p>Url path is invalid.</p>' +
          '<p>The valid url path format:</p>' +
          '<p>http://some-example-domain.com/{format-(js, css)}/{compress-(0, 1)}/JS,CSS file path</p>';
        help.displayErrorPage(404, error, res);
      } else {
        assetHandler.fetchOriginFileContent(url, fileName, fileExt, compress, res);
      }
    } else if(paramString.split('/')[0] == 'fonts') {
      url = paramString.substring(paramString.split('/')[0].length + 1);
      fileName = url.split('/')[url.split('/').length - 1];
      fileExt = url.substring(url.lastIndexOf('.') + 1);
      if(supportExts.indexOf(fileExt.toLowerCase()) < 0) {
        error = '<p>Font file type should be TTF, OTF, WOFF, SVG or EOT.</p>';
        help.displayErrorPage(404, error, res);
      } else {
        assetHandler.fetchOriginFileContent(url, fileName, fileExt, 0, res);
      }
    } else {
//console.log(version)
//console.log(paramString.split('/').length)
      if (version === 'v1' && paramString.split('/').length < 15 &&
        !fs.existsSync(path.resolve(__dirname + '/../../../workspace/recipes/' + paramString.split('/')[0] + '.json'))) {
        var errorMessage = '<p>Url path is invalid.</p>' +
          '<p>The valid url path format:</p>' +
          '<p>http://some-example-domain.com/{format}/{quality}/{trim}/{trimFuzz}/{width}/{height}/{crop-x}/{crop-y}/{ratio}/{devicePixelRatio}/{resizeStyle}/{gravity}/{filter}/{blur}/{strip}/{rotate}/{flip}/Imagepath</p>';
        help.displayErrorPage(404, errorMessage, res);
      } else {
        if (fs.existsSync(path.resolve(__dirname + '/../../../workspace/recipes/' + paramString.split('/')[0] + '.json'))) {
          var recipePath = path.resolve(__dirname + '/../../../workspace/recipes/' + paramString.split('/')[0] + '.json');
          var recipe = require(recipePath);

          var referencePath = recipe.path?recipe.path:'';
          url = referencePath + '/' + paramString.substring(paramString.split('/')[0].length + 1);

          fileName = url.split('/')[url.split('/').length - 1];
          fileExt = url.substring(url.lastIndexOf('.') + 1);
          if(recipe.settings.format == 'js' || recipe.settings.format == 'css') {
            if(fileName.split('.').length == 1) {
              fileExt = recipe.settings.format;
              fileName = fileName + '.' + fileExt;
            }
            compress = recipe.settings.compress;
            if (compress != 0 && compress != 1) {
              error = '<p>Compress value should be 0 or 1.</p>';
              help.displayErrorPage(404, error, res);
            } else {
              assetHandler.fetchOriginFileContent(url, fileName, fileExt, compress, res);
            }
            options = {
              format: 'assets'
            };
          } else if(recipe.settings.format == 'fonts') {
            if(supportExts.indexOf(fileExt.toLowerCase()) < 0) {
              error = '<p>Font file type should be TTF, OTF, WOFF, SVG or EOT.</p>';
              help.displayErrorPage(404, error, res);
            } else {
              assetHandler.fetchOriginFileContent(url, fileName, fileExt, 0, res);
            }
            options = {
              format: 'assets'
            };
          } else {
            options = recipe.settings;
          }
        } else {

          if (version === 'v2') {
            var urlOptions = require('url').parse(req.url, true);
            url = urlOptions.pathname;
            fileName = urlOptions.pathname.substring(1);
            fileExt = path.extname(fileName).substring(1);
            options = urlOptions.query;
            if (typeof options.format === 'undefined') options.format = fileExt;
          }
          else {
            var optionsArray = paramString.split('/').slice(0, 17);
            url = paramString.substring(optionsArray.join('/').length + 1);
            fileName = url.split('/')[url.split('/').length - 1];
            fileExt = url.substring(url.lastIndexOf('.') + 1);
            options = getImageOptions(optionsArray, version);
          }
        }

        if(options.format != 'assets') {
          if (options.format == 'json') {
            returnJSON = true;
            if (fileExt == fileName) {
              options.format = 'PNG';
            } else {
              options.format = fileExt;
            }
          }

          var originFileName = fileName;

          if (config.get('security.maxWidth') && config.get('security.maxWidth') < options.width)
            options.width = config.get('security.maxWidth');
          if (config.get('security.maxHeight') && config.get('security.maxHeight') < options.height)
            options.height = config.get('security.maxHeight');

          if (options.filter == 'None' || options.filter == 0) delete options.filter;
          if (options.gravity == 0) delete options.gravity;
          if (options.width == 0) delete options.width;
          if (options.height == 0) delete options.height;
          if (options.quality == 0) delete options.quality;
          if (options.trim == 0) delete options.trim;
          if (options.trimFuzz == 0) delete options.trimFuzz;
          if (options.cropX == 0) delete options.cropX;
          if (options.cropY == 0) delete options.cropY;
          if (options.ratio == 0) delete options.ratio;
          if (options.devicePixelRatio == 0) delete options.devicePixelRatio;
          if (options.resizeStyle == 0) delete options.resizeStyle;
          if (options.blur == 0) delete options.blur;
          if (options.strip == 0) delete options.strip;
          if (options.rotate == 0) delete options.rotate;
          if (options.flip == 0) delete options.flip;

          if (config.get('caching.redis.enabled')) {
            self.cache.client().exists(encryptName, function (err, exists) {
              if (exists > 0) {
                var readStream = redisRStream(self.cache.client(), encryptName);
                if (returnJSON) {
                  imageHandler.fetchImageInformation(readStream, originFileName, modelName, options, res);
                } else {
                  // Set cache header
                  res.setHeader('X-Cache', 'HIT');
                  var buffers = [];
                  var fileSize = 0;

                  function lengthListener(length) {
                    fileSize = length;
                  }

                  if(config.get('gzip')) {
                    res.setHeader('content-encoding', 'gzip');
                    var gzipStream = readStream.pipe(zlib.createGzip());
        				    gzipStream = gzipStream.pipe(lengthStream(lengthListener));
        				    gzipStream.on('data', function (buffer) {
      				        buffers.push(buffer);
        				    });
        				    gzipStream.on('end', function () {
      				        var buffer = Buffer.concat(buffers);
      				        res.setHeader('Content-Length', fileSize);
      				        res.end(buffer);
        				    });
                  } else {
        				    readStream = readStream.pipe(lengthStream(lengthListener));
        				    readStream.on('data', function (buffer) {
      				        buffers.push(buffer);
        				    });
        				    readStream.on('end', function () {
      				        var buffer = Buffer.concat(buffers);
      				        res.setHeader('Content-Length', fileSize);
      				        res.end(buffer);
        				    });
                  }
                }
              } else {
                // Set cache header
                res.setHeader('X-Cache', 'MISS');
                imageHandler.createNewConvertImage(req, originFileName, modelName, options, returnJSON, res);
              }
            });
          } else {
            var cacheDir = path.resolve(config.get('caching.directory.path'));
            var cachePath = path.join(cacheDir, encryptName);
            if (fs.existsSync(cachePath)) {
              fs.stat(cachePath, function (err, stats) {
                var lastMod = stats && stats.mtime && stats.mtime.valueOf();
                if (config.get('caching.ttl') && lastMod && (Date.now() - lastMod) / 1000 <= config.get('caching.ttl')) {
                  var readStream = fs.createReadStream(cachePath);
                  if (returnJSON) {
                    imageHandler.fetchImageInformation(readStream, originFileName, modelName, options, res);
                  } else {
                    // Set cache header
                    res.setHeader('X-Cache', 'HIT');

                    var buffers = [];
                    var fileSize = 0;

                    function lengthListener(length) {
                      fileSize = length;
                    }

                    if(config.get('gzip')) {
                    	res.setHeader('content-encoding', 'gzip');
                    	var gzipStream = readStream.pipe(zlib.createGzip());

        					    gzipStream = gzipStream.pipe(lengthStream(lengthListener));
        					    gzipStream.on('data', function (buffer) {
      					        buffers.push(buffer);
        					    });
        					    gzipStream.on('end', function () {
      					        var buffer = Buffer.concat(buffers);
      					        res.setHeader('Content-Length', fileSize);
      					        res.end(buffer);
        					    });
                    } else {
        					    readStream = readStream.pipe(lengthStream(lengthListener));
        					    readStream.on('data', function (buffer) {
       					        buffers.push(buffer);
        					    });
        					    readStream.on('end', function () {
      					        var buffer = Buffer.concat(buffers);
      					        res.setHeader('Content-Length', fileSize);
      					        res.end(buffer);
        					    });
                    }
                  }
                } else {
                  // Set cache header
                  res.setHeader('X-Cache', 'MISS');
                  imageHandler.createNewConvertImage(req, originFileName, modelName, options, returnJSON, res);
                }
              });
            } else {
              // Set cache header
              res.setHeader('X-Cache', 'MISS');
              imageHandler.createNewConvertImage(req, originFileName, modelName, options, returnJSON, res);
            }
          }
        }
      }
    }
  });

  //Invalidation request
  router.post('/api', function (req, res) {
    if (req.body.invalidate) {
      var invalidate = '';
      if(req.body.invalidate && req.body.invalidate !== '*')
        invalidate = sha1(req.body.invalidate);

      help.clearCache(invalidate, function(err) {
        if (config.get('cloudfront.enabled')) {
          var cf = cloudfront.createClient(config.get('cloudfront.accessKey'), config.get('cloudfront.secretKey'));
          cf.getDistribution(config.get('cloudfront.distribution'), function (err, distribution) {
            var callerReference = (new Date()).toString();
            distribution.invalidate(callerReference, ['/' + req.body.invalidate], function (err, invalidation) {
              if (err) console.log(err);

              help.sendBackJSON(200, {
                result: 'success',
                message: 'Succeed to clear'
              }, res);
            });
          });
        } else {
          help.sendBackJSON(200, {
            result: 'success',
            message: 'Succeed to clear'
          }, res);
        }
      });
    } else {
      help.sendBackJSON(400, {
        result: 'Failed',
        message: 'Please pass \'invalidate\' path'
      }, res);
    }
  });

  /**
   * Parses the request URL and returns an options object
   * @param {String} url - the request URL
   * @param {String} version - the version number extracted from the 'Accept' request header
   * @returns {object}
   */
  function getImageOptions (optionsArray, version) {

    var gravity = optionsArray[11].substring(0, 1).toUpperCase() + optionsArray[11].substring(1);
    var filter = optionsArray[12].substring(0, 1).toUpperCase() + optionsArray[12].substring(1);

    options = {
      format: optionsArray[0],
      quality: optionsArray[1],
      trim: optionsArray[2],
      trimFuzz: optionsArray[3],
      width: optionsArray[4],
      height: optionsArray[5],
      cropX: optionsArray[6],
      cropY: optionsArray[7],
      ratio: optionsArray[8],
      devicePixelRatio: optionsArray[9],
      resizeStyle: optionsArray[10],
      gravity: gravity,
      filter: filter,
      blur: optionsArray[13],
      strip: optionsArray[14],
      rotate: optionsArray[15],
      flip: optionsArray[16]
    }

    return options;
  }

};

/**
 * Init S3 with configuration
 */
Controller.prototype.initS3Bucket = function () {
  // AWS.config.update({
  //   accessKeyId: config.get('images.s3.accessKey'),
  //   secretAccessKey: config.get('images.s3.secretKey')
  // });
  // if(config.get('images.s3.region') && config.get('images.s3.region') != "") {
  //   AWS.config.update({
  //     region: config.get('images.s3.region')
  //   });
  // }
  //
  // this.s3 = new AWS.S3();
};

Controller.prototype.initS3AssetsBucket = function () {
  AWS.config.update({
    accessKeyId: config.get('assets.s3.accessKey'),
    secretAccessKey: config.get('assets.s3.secretKey')
  });
  if(config.get('images.s3.region') && config.get('images.s3.region') != "") {
    AWS.config.update({
      region: config.get('images.s3.region')
    });
  }

  this.assetsS3 = new AWS.S3();
};

Controller.prototype.addMonitor = function (filepath, callback) {
  filepath = path.normalize(filepath);
  if (this.monitors[filepath]) return;
  var m = monitor(filepath);
  m.on('change', callback);
  this.monitors[filepath] = m;
};

module.exports = function (model) {
  return new Controller(model);
};<|MERGE_RESOLUTION|>--- conflicted
+++ resolved
@@ -103,7 +103,6 @@
     var supportExts = ['ttf', 'otf', 'woff', 'svg', 'eot'];
     var options = {};
 
-<<<<<<< HEAD
     var factory = Object.create(HandlerFactory);
     var handler = factory.create(req);
 
@@ -120,14 +119,6 @@
       else {
         stream.pipe(res);
       }
-=======
-    var parsedUrl = parseUrl(req);
-    var format = getFormat(version, parsedUrl);
-    var factory = Object.create(HandlerFactory);
-    var handler = factory.create(format, parsedUrl);
-
-    handler.get().then(function() {
->>>>>>> 3e150f2d
 
     }).catch(function(err) {
       console.log(err)
