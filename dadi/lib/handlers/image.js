--- conflicted
+++ resolved
@@ -83,11 +83,6 @@
 
   if (typeof this.options.format === 'undefined') this.options.format = this.fileExt
 
-<<<<<<< HEAD
-  //console.log(this.options)
-
-=======
->>>>>>> e02cbdfb
   if (this.options.format === 'json') {
     if (this.fileExt === this.fileName) {
       this.format = 'PNG'
