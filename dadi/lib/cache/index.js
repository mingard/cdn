const PassThrough = require('stream').PassThrough
const path = require('path')
const sha1 = require('sha1')

const config = require(path.join(__dirname, '/../../../config'))

const DadiCache = require('@dadi/cache')
const cache = new DadiCache(config.get('caching'))

/**
 * Creates a new Cache instance for the server
 * @constructor
 */
const Cache = function () {}

/**
 * Adds a stream to the cache
 * @param  {Stream}  stream   The stream to be cached
 * @param  {String}  key      The cache key
 * @param  {Object}  options  Optional options object
 * @param  {Boolean} wait     Whether to wait for the write operation
 * @return {Promise}
 */
<<<<<<< HEAD
Cache.prototype.cacheFile = function (stream, key, wait, options = {}) {
=======
Cache.prototype.cacheFile = function (stream, key, options, wait) {
>>>>>>> 741fe5d1
  if (!this.isEnabled()) return Promise.resolve(stream)

  let encryptedKey = this.getNormalisedKey(key)
  let cacheStream = PassThrough()
  let responseStream = PassThrough()

  stream.pipe(cacheStream)
  stream.pipe(responseStream)

  let write = cache.set(encryptedKey, cacheStream, options)

  if (wait) {
    return write.then(() => responseStream)
  }

  return responseStream
}

/**
 * Deletes an item from cache.
 *
 * @param  {String}   pattern
 * @param  {Function} callback
 */
Cache.prototype.delete = function (pattern, callback = () => {}) {
  let hashedPattern = this.getNormalisedKey(pattern)

  cache.flush(hashedPattern).then(() => {
    return callback(null)
  }).catch((err) => {
    console.log(err)
    return callback(null)
  })
}

/**
 * Returns a normalised key. If the input is an array,
 * each element will be hashed individually and concatenated,
 * in order, to form the final string. Otherwise, the hash
 * of the string version of the input will be returned.
 *
 * @param  {Array/String} key
 * @return {String}
 */
Cache.prototype.getNormalisedKey = function (key) {
  if (key === '') return key

  if (Array.isArray(key)) {
    return key.reduce((normalisedKey, node) => {
      if (node || (node === 0)) {
        normalisedKey += sha1(node.toString())
      }

      return normalisedKey
    }, '')
  }

  return sha1(key.toString())
}

/**
 * Gets a stream for the given cache key, if it exists.
 *
 * Will return a Promise that is resolved with the Stream
 * if the cache key exists, or resolved with null otherwise.
 *
 * @param  {String} key     The cache key
 * @param  {Object} options Optional options object
 * @return {Promise}
 */
Cache.prototype.getStream = function (key, options) {
  if (!this.isEnabled()) return Promise.resolve(null)

  let encryptedKey = this.getNormalisedKey(key)

  return cache.get(encryptedKey, options).catch(err => { // eslint-disable-line handle-callback-err
    return null
  })
}

/**
 * Gets metadata associated with the given cache key, if it exists.
 *
 * Will return a Promise that is resolved with the metadata
 * if the cache key exists, or resolved with null otherwise.
 *
 * @param  {String} key The cache key
 * @return {Promise}
 */
Cache.prototype.getMetadata = function (key) {
  let encryptedKey = this.getNormalisedKey(key)

  return cache.getMetadata(encryptedKey)
}

/**
 * Checks whether caching is enabled.
 *
 * @return {Boolean}
 */
Cache.prototype.isEnabled = function () {
  return config.get('caching.directory.enabled') ||
    config.get('caching.redis.enabled')
}

/**
 * Saves an item to cache.
 *
 * @param {String} key   cache key
 * @param {[type]} value
 */
Cache.prototype.set = function (key, value) {
  if (!this.isEnabled()) return Promise.resolve(null)

  return cache.set(key, value)
}

let instance

module.exports = () => instance || new Cache()

module.exports.Cache = Cache

// Reset method (for unit tests).
module.exports.reset = function () {
  instance = null
}<|MERGE_RESOLUTION|>--- conflicted
+++ resolved
@@ -21,11 +21,7 @@
  * @param  {Boolean} wait     Whether to wait for the write operation
  * @return {Promise}
  */
-<<<<<<< HEAD
-Cache.prototype.cacheFile = function (stream, key, wait, options = {}) {
-=======
 Cache.prototype.cacheFile = function (stream, key, options, wait) {
->>>>>>> 741fe5d1
   if (!this.isEnabled()) return Promise.resolve(stream)
 
   let encryptedKey = this.getNormalisedKey(key)
