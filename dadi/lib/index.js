var site = require('../../package.json').name;
var version = require('../../package.json').version;
var nodeVersion = Number(process.version.match(/^v(\d+\.\d+)/)[1]);
var colors = require('colors');
var bodyParser = require('body-parser');
var finalhandler = require('finalhandler');
<<<<<<< HEAD
=======
var fs = require('fs');
>>>>>>> ff8a77c0
var http = require('http');
var path = require('path');
var Router = require('router');
var router = Router();
var _ = require('underscore');

<<<<<<< HEAD
=======
// let's ensure there's at least a dev config file here
var devConfigPath = __dirname + '/../../config/config.development.json';
try {
  var stats = fs.statSync(devConfigPath);
}
catch (err) {
  if (err.code === 'ENOENT') {
    fs.writeFileSync(devConfigPath, fs.readFileSync(devConfigPath + '.sample'));
  }
}

>>>>>>> ff8a77c0
var auth = require(__dirname + '/auth');
var controller = require(__dirname + '/controller');
var configPath = path.resolve(__dirname + '/../../config');
var config = require(configPath);

var Server = function () {

};

Server.prototype.start = function (done) {
  var self = this;
<<<<<<< HEAD

  router.use(bodyParser.json({limit: '50mb'}));

  router.get('/', function(req, res, next) {
    res.end('Welcome to DADI CDN')
  })

  auth(router);

  controller(router);

  var app = http.createServer(function (req, res) {
	config.updateConfigDataForDomain(req.headers.host);

    res.setHeader('Server', config.get('server.name'));
    res.setHeader('Access-Control-Allow-Origin', '*');

    if (config.get('clientCache.cacheControl')) res.setHeader('Cache-Control', config.get('clientCache.cacheControl'));
    if (config.get('clientCache.etag')) res.setHeader('ETag', config.get('clientCache.etag'));

    router(req, res, finalhandler(req, res));
  });

  var server = this.server = app.listen(config.get('server.port'));
  server.on('listening', function() { onListening(this) });

  this.readyState = 1;

  done && done();
};

function onListening(server) {
  var env = config.get('env');
  var address = server.address()

  if (env !== 'test') {
    var startText = '  ----------------------------\n';
    startText += '  Started \'DADI CDN\'\n';
    startText += '  ----------------------------\n';
    startText += '  Server:      '.green + address.address + ':' + address.port + '\n';
    startText += '  Version:     '.green + version + '\n';
    startText += '  Node.JS:     '.green + nodeVersion + '\n';
    startText += '  Environment: '.green + env + '\n';
    startText += '  ----------------------------\n';

    startText += '\n\n  Copyright ' + String.fromCharCode(169) + ' 2015 DADI+ Limited (https://dadi.tech)'.white +'\n';

=======

  router.use(bodyParser.json({limit: '50mb'}));

  router.get('/', function(req, res, next) {
    res.end('Welcome to DADI CDN')
  })

  auth(router);

  controller(router);

  var app = http.createServer(function (req, res) {
    config.updateConfigDataForDomain(req.headers.host);

    res.setHeader('Server', config.get('server.name'));
    res.setHeader('Access-Control-Allow-Origin', '*');

    if (config.get('clientCache.cacheControl')) res.setHeader('Cache-Control', config.get('clientCache.cacheControl'));
    if (config.get('clientCache.etag')) res.setHeader('ETag', config.get('clientCache.etag'));

    router(req, res, finalhandler(req, res));
  });

  var server = this.server = app.listen(config.get('server.port'));
  server.on('listening', function() { onListening(this) });

  this.readyState = 1;

  done && done();
};

function onListening(server) {
  var env = config.get('env');
  var address = server.address()

  if (env !== 'test') {
    var startText = '  ----------------------------\n';
    startText += '  Started \'DADI CDN\'\n';
    startText += '  ----------------------------\n';
    startText += '  Server:      '.green + address.address + ':' + address.port + '\n';
    startText += '  Version:     '.green + version + '\n';
    startText += '  Node.JS:     '.green + nodeVersion + '\n';
    startText += '  Environment: '.green + env + '\n';
    startText += '  ----------------------------\n';

    startText += '\n\n  Copyright ' + String.fromCharCode(169) + ' 2015 DADI+ Limited (https://dadi.tech)'.white +'\n';

>>>>>>> ff8a77c0
    console.log(startText)
  }
}

// this is mostly needed for tests
Server.prototype.stop = function (done) {
  var self = this;
  this.readyState = 3;

  this.server.close(function (err) {
    self.readyState = 0;
    done && done(err);
  });
};

module.exports = new Server();<|MERGE_RESOLUTION|>--- conflicted
+++ resolved
@@ -4,18 +4,13 @@
 var colors = require('colors');
 var bodyParser = require('body-parser');
 var finalhandler = require('finalhandler');
-<<<<<<< HEAD
-=======
 var fs = require('fs');
->>>>>>> ff8a77c0
 var http = require('http');
 var path = require('path');
 var Router = require('router');
 var router = Router();
 var _ = require('underscore');
 
-<<<<<<< HEAD
-=======
 // let's ensure there's at least a dev config file here
 var devConfigPath = __dirname + '/../../config/config.development.json';
 try {
@@ -27,7 +22,6 @@
   }
 }
 
->>>>>>> ff8a77c0
 var auth = require(__dirname + '/auth');
 var controller = require(__dirname + '/controller');
 var configPath = path.resolve(__dirname + '/../../config');
@@ -39,55 +33,6 @@
 
 Server.prototype.start = function (done) {
   var self = this;
-<<<<<<< HEAD
-
-  router.use(bodyParser.json({limit: '50mb'}));
-
-  router.get('/', function(req, res, next) {
-    res.end('Welcome to DADI CDN')
-  })
-
-  auth(router);
-
-  controller(router);
-
-  var app = http.createServer(function (req, res) {
-	config.updateConfigDataForDomain(req.headers.host);
-
-    res.setHeader('Server', config.get('server.name'));
-    res.setHeader('Access-Control-Allow-Origin', '*');
-
-    if (config.get('clientCache.cacheControl')) res.setHeader('Cache-Control', config.get('clientCache.cacheControl'));
-    if (config.get('clientCache.etag')) res.setHeader('ETag', config.get('clientCache.etag'));
-
-    router(req, res, finalhandler(req, res));
-  });
-
-  var server = this.server = app.listen(config.get('server.port'));
-  server.on('listening', function() { onListening(this) });
-
-  this.readyState = 1;
-
-  done && done();
-};
-
-function onListening(server) {
-  var env = config.get('env');
-  var address = server.address()
-
-  if (env !== 'test') {
-    var startText = '  ----------------------------\n';
-    startText += '  Started \'DADI CDN\'\n';
-    startText += '  ----------------------------\n';
-    startText += '  Server:      '.green + address.address + ':' + address.port + '\n';
-    startText += '  Version:     '.green + version + '\n';
-    startText += '  Node.JS:     '.green + nodeVersion + '\n';
-    startText += '  Environment: '.green + env + '\n';
-    startText += '  ----------------------------\n';
-
-    startText += '\n\n  Copyright ' + String.fromCharCode(169) + ' 2015 DADI+ Limited (https://dadi.tech)'.white +'\n';
-
-=======
 
   router.use(bodyParser.json({limit: '50mb'}));
 
@@ -135,7 +80,6 @@
 
     startText += '\n\n  Copyright ' + String.fromCharCode(169) + ' 2015 DADI+ Limited (https://dadi.tech)'.white +'\n';
 
->>>>>>> ff8a77c0
     console.log(startText)
   }
 }
