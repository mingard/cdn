--- conflicted
+++ resolved
@@ -56,13 +56,8 @@
     "ua-parser-js": "^0.7.10",
     "uglify-js": "^3.0.25",
     "underscore": "~1.8.3",
-<<<<<<< HEAD
     "url-join": "^3.0.0",
-    "useragent": "2.2.1",
-=======
-    "url-join": "^2.0.2",
     "useragent": "2.3.0",
->>>>>>> 8d7b9f93
     "uuid": "latest",
     "validate-commit-message": "^3.0.1",
     "wget-improved": "git+https://github.com/jimlambie/node-wget"
