--- conflicted
+++ resolved
@@ -1,10 +1,6 @@
 {
   "name": "@dadi/cdn",
-<<<<<<< HEAD
-  "version": "1.12.2",
-=======
   "version": "1.13.0",
->>>>>>> 69f0c70b
   "description": "A high performance, just-in-time asset manipulation and delivery layer designed as a modern content distribution solution.",
   "scripts": {
     "init": "validate-commit-msg",
