--- conflicted
+++ resolved
@@ -33,12 +33,7 @@
     "images": "^3.0.0",
     "imagesize": "~1.0.0",
     "length-stream": "~0.1.1",
-<<<<<<< HEAD
-    "lwip": "git+https://github.com/pajk/lwip",
     "maxmind": "^2.2.0",
-=======
-    "maxmind": "^2.1.0",
->>>>>>> f8e24f2a
     "mime": "^1.3.4",
     "mkdirp": "^0.5.1",
     "nock": "^9.0.2",
@@ -73,11 +68,7 @@
     "proxyquire": "~1.8.0",
     "redis": "^2.6.3",
     "should": "~11.2.1",
-<<<<<<< HEAD
     "sinon": "2.x.x",
-=======
-    "sinon": "~2.3.2",
->>>>>>> f8e24f2a
     "standard": "8.x.x",
     "supertest": "~3.0.0"
   },
