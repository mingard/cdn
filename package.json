{
  "name": "@dadi/cdn",
  "version": "1.0.0",
  "scripts": {
    "init": "validate-commit-msg",
    "start": "node index.js --node_env=development",
    "test": "env NODE_ENV=test ./node_modules/.bin/istanbul cover -x '**/workspace/**' -x '**/app/**' --report cobertura --report text --report html --report lcov ./node_modules/.bin/_mocha test",
<<<<<<< HEAD
    "preinstall": "npm install -g sqwish",
=======
>>>>>>> ff8a77c0
    "posttest": "./scripts/coverage.js"
  },
  "dependencies": {
    "@dadi/logger": "latest",
    "aspect-fill": "^1.0.1",
    "aspect-fit": "^1.0.2",
    "async": "^1.4.2",
    "aws-sdk": "2.3.0",
    "bluebird": "latest",
    "body-parser": "~1.14.1",
    "cloudfront": "~0.3.3",
    "color-thief": "~2.2.1",
    "colors": "^1.1.2",
    "concat-stream": "^1.5.1",
    "convict": "^1.0.1",
    "exif": "^0.6.0",
    "exif2": "0.0.1",
    "finalhandler": "~0.4.0",
    "fs-finder": "~1.8.1",
    "gzip-size": "^3.0.0",
    "imagesize": "~1.0.0",
    "length-stream": "~0.1.1",
    "lwip": "git+https://github.com/Pajk/lwip.git",
    "node-minify": "1.3.2",
    "node-persist": "~0.0.8",
    "node-uuid": "~1.4.7",
    "redis": "~2.3.0",
    "redis-rstream": "~0.1.2",
    "redis-wstream": "~0.2.5",
    "request": "~2.65.0",
    "router": "~1.1.3",
    "sha1": "~1.1.1",
    "stream-length": "^1.0.2",
    "underscore": "~1.8.3",
    "url-join": "^1.1.0",
    "validate-commit-message": "^3.0.1"
  },
  "devDependencies": {
    "env-test": "^1.0.0",
    "fakeredis": "^1.0.2",
    "istanbul": "^0.3.22",
    "istanbul-cobertura-badger": "^1.1.0",
    "mocha": "~1.21.3",
    "mock-aws-s3": "~2.1.0",
    "proxyquire": "~1.7.4",
    "should": "~4.0.4",
    "sinon": "~1.10.3",
    "supertest": "~0.13.0"
  },
  "repository": {
    "type": "git",
    "url": "git+https://github.com/dadi/cdn.git"
  },
  "bugs": {
    "url": "https://github.com/dadi/cdn/issues"
  },
  "homepage": "https://github.com/dadi/cdn",
  "directories": {
    "test": "test"
  },
  "author": "DADI <team@dadi.tech>",
  "license": "SEE LICENSE IN AGPL.md"
}<|MERGE_RESOLUTION|>--- conflicted
+++ resolved
@@ -5,10 +5,6 @@
     "init": "validate-commit-msg",
     "start": "node index.js --node_env=development",
     "test": "env NODE_ENV=test ./node_modules/.bin/istanbul cover -x '**/workspace/**' -x '**/app/**' --report cobertura --report text --report html --report lcov ./node_modules/.bin/_mocha test",
-<<<<<<< HEAD
-    "preinstall": "npm install -g sqwish",
-=======
->>>>>>> ff8a77c0
     "posttest": "./scripts/coverage.js"
   },
   "dependencies": {
