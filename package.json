--- conflicted
+++ resolved
@@ -1,10 +1,6 @@
 {
   "name": "@dadi/cdn",
-<<<<<<< HEAD
-  "version": "1.0.5",
-=======
   "version": "1.1.0",
->>>>>>> fe3473c7
   "description": "A high performance, just-in-time asset manipulation and delivery layer designed as a modern content distribution solution.",
   "scripts": {
     "init": "validate-commit-msg",
